import math
import threading
import time
from dataclasses import dataclass

from ..config.config import global_config
from src.common.logger import get_module_logger, LogConfig, MOOD_STYLE_CONFIG

mood_config = LogConfig(
    # 使用海马体专用样式
    console_format=MOOD_STYLE_CONFIG["console_format"],
    file_format=MOOD_STYLE_CONFIG["file_format"],
)
logger = get_module_logger("mood_manager", config=mood_config)


@dataclass
class MoodState:
    valence: float  # 愉悦度 (-1 到 1)
    arousal: float  # 唤醒度 (0 到 1)
    text: str  # 心情文本描述


class MoodManager:
    _instance = None
    _lock = threading.Lock()

    def __new__(cls):
        with cls._lock:
            if cls._instance is None:
                cls._instance = super().__new__(cls)
                cls._instance._initialized = False
            return cls._instance

    def __init__(self):
        # 确保初始化代码只运行一次
        if self._initialized:
            return

        self._initialized = True

        # 初始化心情状态
        self.current_mood = MoodState(valence=0.0, arousal=0.5, text="平静")

        # 从配置文件获取衰减率
        self.decay_rate_valence = 1 - global_config.mood_decay_rate  # 愉悦度衰减率
        self.decay_rate_arousal = 1 - global_config.mood_decay_rate  # 唤醒度衰减率

        # 上次更新时间
        self.last_update = time.time()

        # 线程控制
        self._running = False
        self._update_thread = None

        # 情绪词映射表 (valence, arousal)
        self.emotion_map = {
            "开心": (0.8, 0.6),    # 高愉悦度，中等唤醒度
            "愤怒": (-0.7, 0.7),    # 负愉悦度，高唤醒度
            "悲伤": (-0.6, 0.3),   # 负愉悦度，低唤醒度
            "惊讶": (0.2, 0.8),    # 中等愉悦度，高唤醒度
            "害羞": (0.5, 0.2),    # 中等愉悦度，低唤醒度
            "平静": (0.0, 0.5),     # 中性愉悦度，中等唤醒度
            "恐惧": (-0.7, 0.6),    # 负愉悦度，高唤醒度
            "厌恶": (-0.4, 0.4),    # 负愉悦度，低唤醒度
            "困惑": (0.0, 0.6),    # 中性愉悦度，高唤醒度
        }

        # 情绪文本映射表
        self.mood_text_map = {
            # 第一象限：高唤醒，正愉悦
            (0.5, 0.7): "兴奋",
            (0.3, 0.8): "快乐",
            (0.2, 0.65): "满足",
            # 第二象限：高唤醒，负愉悦
            (-0.5, 0.7): "愤怒",
            (-0.3, 0.8): "焦虑",
            (-0.2, 0.65): "烦躁",
            # 第三象限：低唤醒，负愉悦
            (-0.5, 0.3): "悲伤",
            (-0.3, 0.35): "疲倦",
            (-0.4, 0.15): "疲倦",
            # 第四象限：低唤醒，正愉悦
            (0.2, 0.45): "平静",
            (0.3, 0.4): "安宁",
            (0.5, 0.3): "放松",
        }

    @classmethod
    def get_instance(cls) -> "MoodManager":
        """获取MoodManager的单例实例"""
        if cls._instance is None:
            cls._instance = MoodManager()
        return cls._instance

    def start_mood_update(self, update_interval: float = 1.0) -> None:
        """
        启动情绪更新线程
        :param update_interval: 更新间隔（秒）
        """
        if self._running:
            return

        self._running = True
        self._update_thread = threading.Thread(
            target=self._continuous_mood_update, args=(update_interval,), daemon=True
        )
        self._update_thread.start()

    def stop_mood_update(self) -> None:
        """停止情绪更新线程"""
        self._running = False
        if self._update_thread and self._update_thread.is_alive():
            self._update_thread.join()

    def _continuous_mood_update(self, update_interval: float) -> None:
        """
        持续更新情绪状态的线程函数
        :param update_interval: 更新间隔（秒）
        """
        while self._running:
            self._apply_decay()
            self._update_mood_text()
            time.sleep(update_interval)

    def _apply_decay(self) -> None:
        """应用情绪衰减"""
        current_time = time.time()
        time_diff = current_time - self.last_update

        # Valence 向中性（0）回归
<<<<<<< HEAD
        valence_target = 0.0
=======
        valence_target = 0
>>>>>>> 94a55469
        self.current_mood.valence = valence_target + (self.current_mood.valence - valence_target) * math.exp(
            -self.decay_rate_valence * time_diff
        )

        # Arousal 向中性（0.5）回归
        arousal_target = 0.5
        self.current_mood.arousal = arousal_target + (self.current_mood.arousal - arousal_target) * math.exp(
            -self.decay_rate_arousal * time_diff
        )

        # 确保值在合理范围内
        self.current_mood.valence = max(-1.0, min(1.0, self.current_mood.valence))
        self.current_mood.arousal = max(0.0, min(1.0, self.current_mood.arousal))

        self.last_update = current_time

    def update_mood_from_text(self, text: str, valence_change: float, arousal_change: float) -> None:
        """根据输入文本更新情绪状态"""

        self.current_mood.valence += valence_change
        self.current_mood.arousal += arousal_change

        # 限制范围
        self.current_mood.valence = max(-1.0, min(1.0, self.current_mood.valence))
        self.current_mood.arousal = max(0.0, min(1.0, self.current_mood.arousal))

        self._update_mood_text()

    def set_mood_text(self, text: str) -> None:
        """直接设置心情文本"""
        self.current_mood.text = text

    def _update_mood_text(self) -> None:
        """根据当前情绪状态更新文本描述"""
        closest_mood = None
        min_distance = float("inf")

        for (v, a), text in self.mood_text_map.items():
            distance = math.sqrt((self.current_mood.valence - v) ** 2 + (self.current_mood.arousal - a) ** 2)
            if distance < min_distance:
                min_distance = distance
                closest_mood = text

        if closest_mood:
            self.current_mood.text = closest_mood

    def update_mood_by_user(self, user_id: str, valence_change: float, arousal_change: float) -> None:
        """根据用户ID更新情绪状态"""

        # 这里可以根据用户ID添加特定的权重或规则
        weight = 1.0  # 默认权重

        self.current_mood.valence += valence_change * weight
        self.current_mood.arousal += arousal_change * weight

        # 限制范围
        self.current_mood.valence = max(-1.0, min(1.0, self.current_mood.valence))
        self.current_mood.arousal = max(0.0, min(1.0, self.current_mood.arousal))

        self._update_mood_text()

    def get_prompt(self) -> str:
        """根据当前情绪状态生成提示词"""

        base_prompt = f"当前心情：{self.current_mood.text}。"

        # 根据情绪状态添加额外的提示信息
        if self.current_mood.valence > 0.5:
            base_prompt += "你现在心情很好，"
        elif self.current_mood.valence < -0.5:
            base_prompt += "你现在心情不太好，"

        if self.current_mood.arousal > 0.7:
            base_prompt += "情绪比较激动。"
        elif self.current_mood.arousal < 0.3:
            base_prompt += "情绪比较平静。"

        return base_prompt

    def get_current_mood(self) -> MoodState:
        """获取当前情绪状态"""
        return self.current_mood

    def print_mood_status(self) -> None:
        """打印当前情绪状态"""
        logger.info(
            f"[情绪状态]愉悦度: {self.current_mood.valence:.2f}, "
            f"唤醒度: {self.current_mood.arousal:.2f}, "
            f"心情: {self.current_mood.text}"
        )

    def update_mood_from_emotion(self, emotion: str, intensity: float = 1.0) -> None:
        """
        根据情绪词更新心情状态
        :param emotion: 情绪词（如'happy', 'sad'等）
        :param intensity: 情绪强度（0.0-1.0）
        """
        if emotion not in self.emotion_map:
            return

        valence_change, arousal_change = self.emotion_map[emotion]

        # 应用情绪强度
        valence_change *= intensity
        arousal_change *= intensity

        # 更新当前情绪状态
        self.current_mood.valence += valence_change
        self.current_mood.arousal += arousal_change

        # 限制范围
        self.current_mood.valence = max(-1.0, min(1.0, self.current_mood.valence))
        self.current_mood.arousal = max(0.0, min(1.0, self.current_mood.arousal))

        self._update_mood_text()<|MERGE_RESOLUTION|>--- conflicted
+++ resolved
@@ -55,15 +55,15 @@
 
         # 情绪词映射表 (valence, arousal)
         self.emotion_map = {
-            "开心": (0.8, 0.6),    # 高愉悦度，中等唤醒度
-            "愤怒": (-0.7, 0.7),    # 负愉悦度，高唤醒度
-            "悲伤": (-0.6, 0.3),   # 负愉悦度，低唤醒度
-            "惊讶": (0.2, 0.8),    # 中等愉悦度，高唤醒度
-            "害羞": (0.5, 0.2),    # 中等愉悦度，低唤醒度
-            "平静": (0.0, 0.5),     # 中性愉悦度，中等唤醒度
-            "恐惧": (-0.7, 0.6),    # 负愉悦度，高唤醒度
-            "厌恶": (-0.4, 0.4),    # 负愉悦度，低唤醒度
-            "困惑": (0.0, 0.6),    # 中性愉悦度，高唤醒度
+            "开心": (0.8, 0.6),  # 高愉悦度，中等唤醒度
+            "愤怒": (-0.7, 0.7),  # 负愉悦度，高唤醒度
+            "悲伤": (-0.6, 0.3),  # 负愉悦度，低唤醒度
+            "惊讶": (0.2, 0.8),  # 中等愉悦度，高唤醒度
+            "害羞": (0.5, 0.2),  # 中等愉悦度，低唤醒度
+            "平静": (0.0, 0.5),  # 中性愉悦度，中等唤醒度
+            "恐惧": (-0.7, 0.6),  # 负愉悦度，高唤醒度
+            "厌恶": (-0.4, 0.4),  # 负愉悦度，低唤醒度
+            "困惑": (0.0, 0.6),  # 中性愉悦度，高唤醒度
         }
 
         # 情绪文本映射表
@@ -129,11 +129,7 @@
         time_diff = current_time - self.last_update
 
         # Valence 向中性（0）回归
-<<<<<<< HEAD
-        valence_target = 0.0
-=======
         valence_target = 0
->>>>>>> 94a55469
         self.current_mood.valence = valence_target + (self.current_mood.valence - valence_target) * math.exp(
             -self.decay_rate_valence * time_diff
         )
